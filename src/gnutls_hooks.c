/**
 *  Copyright 2004-2005 Paul Querna
 *  Copyright 2008 Nikos Mavrogiannopoulos
 *  Copyright 2011 Dash Shendy
 *  Copyright 2013-2014 Daniel Kahn Gillmor
 *
 *  Licensed under the Apache License, Version 2.0 (the "License");
 *  you may not use this file except in compliance with the License.
 *  You may obtain a copy of the License at
 *
 *      http://www.apache.org/licenses/LICENSE-2.0
 *
 *  Unless required by applicable law or agreed to in writing, software
 *  distributed under the License is distributed on an "AS IS" BASIS,
 *  WITHOUT WARRANTIES OR CONDITIONS OF ANY KIND, either express or implied.
 *  See the License for the specific language governing permissions and
 *  limitations under the License.
 *
 */

#include "mod_gnutls.h"
#include "http_vhost.h"
#include "ap_mpm.h"
#include "mod_status.h"

#ifdef ENABLE_MSVA
#include <msv/msv.h>
#endif

#ifdef APLOG_USE_MODULE
APLOG_USE_MODULE(gnutls);
#endif

#if !USING_2_1_RECENT
extern server_rec *ap_server_conf;
#endif

#if MOD_GNUTLS_DEBUG
static apr_file_t *debug_log_fp;
#endif

static gnutls_datum_t session_ticket_key = {NULL, 0};

static int mgs_cert_verify(request_rec * r, mgs_handle_t * ctxt);
/* use side==0 for server and side==1 for client */
static void mgs_add_common_cert_vars(request_rec * r, gnutls_x509_crt_t cert, int side, size_t export_cert_size);
static void mgs_add_common_pgpcert_vars(request_rec * r, gnutls_openpgp_crt_t cert, int side, size_t export_cert_size);
static int mgs_status_hook(request_rec *r, int flags);
#ifdef ENABLE_MSVA
static const char* mgs_x509_construct_uid(request_rec * pool, gnutls_x509_crt_t cert);
#endif

/* Pool Cleanup Function */
apr_status_t mgs_cleanup_pre_config(void *data __attribute__((unused))) {
	/* Free all session data */
    gnutls_free(session_ticket_key.data);
    session_ticket_key.data = NULL;
    session_ticket_key.size = 0;
	/* Deinitialize GnuTLS Library */
    gnutls_global_deinit();
    return APR_SUCCESS;
}

/* Logging Function for Maintainers */
#if MOD_GNUTLS_DEBUG
static void gnutls_debug_log_all(int level, const char *str) {
    apr_file_printf(debug_log_fp, "<%d> %s", level, str);
}
#define _gnutls_log apr_file_printf
#else
#define _gnutls_log(...)
#endif

static const char* mgs_readable_cvm(mgs_client_verification_method_e m) {
    switch(m) {
    case mgs_cvm_unset:
        return "unset";
    case mgs_cvm_cartel:
        return "cartel";
    case mgs_cvm_msva:
        return "msva";
    }
    return "unknown";
}

/* Pre-Configuration HOOK: Runs First */
int mgs_hook_pre_config(apr_pool_t * pconf, apr_pool_t * plog, apr_pool_t * ptemp __attribute__((unused))) {

/* Maintainer Logging */
#if MOD_GNUTLS_DEBUG
    apr_file_open(&debug_log_fp, "/tmp/gnutls_debug", APR_APPEND | APR_WRITE | APR_CREATE, APR_OS_DEFAULT, pconf);
    _gnutls_log(debug_log_fp, "%s: %d\n", __func__, __LINE__);
    gnutls_global_set_log_level(9);
    gnutls_global_set_log_function(gnutls_debug_log_all);
    _gnutls_log(debug_log_fp, "gnutls: %s\n", gnutls_check_version(NULL));
#endif

    int ret;

	/* Check for required GnuTLS Library Version */
    if (gnutls_check_version(LIBGNUTLS_VERSION) == NULL) {
		ap_log_perror(APLOG_MARK, APLOG_EMERG, 0, plog, "gnutls_check_version() failed. Required: "
					"gnutls-%s Found: gnutls-%s", LIBGNUTLS_VERSION, gnutls_check_version(NULL));
        return DONE;
    }

	/* Initialize GnuTLS Library */
    ret = gnutls_global_init();
    if (ret < 0) {
		ap_log_perror(APLOG_MARK, APLOG_EMERG, 0, plog, "gnutls_global_init: %s", gnutls_strerror(ret));
		return DONE;
    }

	/* Generate a Session Key */
    ret = gnutls_session_ticket_key_generate(&session_ticket_key);
    if (ret < 0) {
		ap_log_perror(APLOG_MARK, APLOG_EMERG, 0, plog, "gnutls_session_ticket_key_generate: %s", gnutls_strerror(ret));
		return DONE;
    }

    AP_OPTIONAL_HOOK(status_hook, mgs_status_hook, NULL, NULL, APR_HOOK_MIDDLE);

	/* Register a pool clean-up function */
    apr_pool_cleanup_register(pconf, NULL, mgs_cleanup_pre_config, apr_pool_cleanup_null);

    return OK;
}

static int mgs_select_virtual_server_cb(gnutls_session_t session) {

    mgs_handle_t *ctxt = NULL;
    mgs_srvconf_rec *tsc = NULL;
    int ret = 0;

    _gnutls_log(debug_log_fp, "%s: %d\n", __func__, __LINE__);

    ctxt = gnutls_transport_get_ptr(session);

    /* find the virtual server */
    tsc = mgs_find_sni_server(session);

    if (tsc != NULL) {
        // Found a TLS vhost based on the SNI from the client; use it instead.
        ctxt->sc = tsc;
	}

    gnutls_certificate_server_set_request(session, ctxt->sc->client_verify_mode);

    /* Set Anon credentials */
    gnutls_credentials_set(session, GNUTLS_CRD_CERTIFICATE, ctxt->sc->certs);
	/* Set x509 credentials */
    gnutls_credentials_set(session, GNUTLS_CRD_ANON, ctxt->sc->anon_creds);

#ifdef ENABLE_SRP
	/* Set SRP credentials */
    if (ctxt->sc->srp_tpasswd_conf_file != NULL && ctxt->sc->srp_tpasswd_file != NULL) {
        gnutls_credentials_set(session, GNUTLS_CRD_SRP, ctxt->sc->srp_creds);
    }
#endif

    /* update the priorities - to avoid negotiating a ciphersuite that is not
     * enabled on this virtual server. Note that here we ignore the version
     * negotiation.
     */

    ret = gnutls_priority_set(session, ctxt->sc->priorities);
    /* actually it shouldn't fail since we have checked at startup */
    return ret;

}

static int cert_retrieve_fn(gnutls_session_t session,
<<<<<<< HEAD
			    const gnutls_datum_t * req_ca_rdn, int nreqs,
			    const gnutls_pk_algorithm_t * pk_algos, int pk_algos_length,
			    gnutls_pcert_st **pcerts, unsigned int *pcert_length,
                            gnutls_privkey_t *privkey)
{
    _gnutls_log(debug_log_fp, "%s: %d\n", __func__, __LINE__);
=======
							const gnutls_datum_t * req_ca_rdn __attribute__((unused)), int nreqs __attribute__((unused)),
							const gnutls_pk_algorithm_t * pk_algos __attribute__((unused)), int pk_algos_length __attribute__((unused)),
							gnutls_retr2_st *ret) {


	_gnutls_log(debug_log_fp, "%s: %d\n", __func__, __LINE__);
>>>>>>> c32240fe

    mgs_handle_t *ctxt;

    if (session == NULL) {
		// ERROR INVALID SESSION
        return -1;
    }

    ctxt = gnutls_transport_get_ptr(session);

    if (gnutls_certificate_type_get(session) == GNUTLS_CRT_X509) {
		// X509 CERTIFICATE
        *pcerts = ctxt->sc->certs_x509_chain;
        *pcert_length = ctxt->sc->certs_x509_chain_num;
        *privkey = ctxt->sc->privkey_x509;
        return 0;
    } else if (gnutls_certificate_type_get(session) == GNUTLS_CRT_OPENPGP) {
		// OPENPGP CERTIFICATE
        *pcerts = ctxt->sc->cert_pgp;
        *pcert_length = 1;
        *privkey = ctxt->sc->privkey_pgp;
        return 0;
    } else {
		// UNKNOWN CERTIFICATE
	    return -1;
	}
}

/* Read the common name or the alternative name of the certificate.
 * We only support a single name per certificate.
 *
 * Returns negative on error.
 */
static int read_crt_cn(server_rec * s, apr_pool_t * p, gnutls_x509_crt_t cert, char **cert_cn) {

    int rv = 0, i;
    size_t data_len;


    _gnutls_log(debug_log_fp, "%s: %d\n", __func__, __LINE__);
    *cert_cn = NULL;

    data_len = 0;
    rv = gnutls_x509_crt_get_dn_by_oid(cert, GNUTLS_OID_X520_COMMON_NAME, 0, 0, NULL, &data_len);

    if (rv == GNUTLS_E_SHORT_MEMORY_BUFFER && data_len > 1) {
        *cert_cn = apr_palloc(p, data_len);
        rv = gnutls_x509_crt_get_dn_by_oid(cert,
                GNUTLS_OID_X520_COMMON_NAME,
                0, 0, *cert_cn,
                &data_len);
    } else { /* No CN return subject alternative name */
        ap_log_error(APLOG_MARK, APLOG_DEBUG, 0, s,
                "No common name found in certificate for '%s:%d'. Looking for subject alternative name...",
                s->server_hostname, s->port);
        rv = 0;
        /* read subject alternative name */
        for (i = 0; !(rv < 0); i++) {
            data_len = 0;
            rv = gnutls_x509_crt_get_subject_alt_name(cert, i,
                    NULL,
                    &data_len,
                    NULL);

            if (rv == GNUTLS_E_SHORT_MEMORY_BUFFER
                    && data_len > 1) {
                /* FIXME: not very efficient. What if we have several alt names
                 * before DNSName?
                 */
                *cert_cn = apr_palloc(p, data_len + 1);

                rv = gnutls_x509_crt_get_subject_alt_name
                        (cert, i, *cert_cn, &data_len, NULL);
                (*cert_cn)[data_len] = 0;

                if (rv == GNUTLS_SAN_DNSNAME)
                    break;
            }
        }
    }

    return rv;
}

static int read_pgpcrt_cn(server_rec * s, apr_pool_t * p,
        gnutls_openpgp_crt_t cert, char **cert_cn) {
    int rv = 0;
    size_t data_len;


    _gnutls_log(debug_log_fp, "%s: %d\n", __func__, __LINE__);
    *cert_cn = NULL;

    data_len = 0;
    rv = gnutls_openpgp_crt_get_name(cert, 0, NULL, &data_len);

    if (rv == GNUTLS_E_SHORT_MEMORY_BUFFER && data_len > 1) {
        *cert_cn = apr_palloc(p, data_len);
        rv = gnutls_openpgp_crt_get_name(cert, 0, *cert_cn,
                &data_len);
    } else { /* No CN return subject alternative name */
        ap_log_error(APLOG_MARK, APLOG_INFO, 0, s,
                "No name found in PGP certificate for '%s:%d'.",
                s->server_hostname, s->port);
    }

    return rv;
}

int mgs_hook_post_config(apr_pool_t * p, apr_pool_t * plog __attribute__((unused)), apr_pool_t * ptemp __attribute__((unused)), server_rec * base_server) {

    int rv;
    server_rec *s;
    gnutls_dh_params_t dh_params = NULL;
    mgs_srvconf_rec *sc;
    mgs_srvconf_rec *sc_base;
    void *data = NULL;
    const char *userdata_key = "mgs_init";

    _gnutls_log(debug_log_fp, "%s: %d\n", __func__, __LINE__);

    apr_pool_userdata_get(&data, userdata_key, base_server->process->pool);
    if (data == NULL) {
        apr_pool_userdata_set((const void *) 1, userdata_key, apr_pool_cleanup_null, base_server->process->pool);
    }

    s = base_server;
    sc_base = (mgs_srvconf_rec *) ap_get_module_config(s->module_config, &gnutls_module);


    rv = mgs_cache_post_config(p, s, sc_base);
    if (rv != 0) {
        ap_log_error(APLOG_MARK, APLOG_STARTUP, rv, s,
                "GnuTLS: Post Config for GnuTLSCache Failed."
                " Shutting Down.");
        exit(-1);
    }

    for (s = base_server; s; s = s->next) {
        sc = (mgs_srvconf_rec *) ap_get_module_config(s->module_config, &gnutls_module);
        sc->cache_type = sc_base->cache_type;
        sc->cache_config = sc_base->cache_config;
        sc->cache_timeout = sc_base->cache_timeout;

        rv = mgs_load_files(p, s);
        if (rv != 0) {
            ap_log_error(APLOG_MARK, APLOG_STARTUP, 0, s,
                "GnuTLS: Loading required files failed."
                " Shutting Down.");
            exit(-1);
        }

        /* defaults for unset values: */
        if (sc->enabled == GNUTLS_ENABLED_UNSET)
            sc->enabled = GNUTLS_ENABLED_FALSE;
        if (sc->tickets == GNUTLS_ENABLED_UNSET)
            sc->tickets = GNUTLS_ENABLED_TRUE;
        if (sc->export_certificates_size < 0)
            sc->export_certificates_size = 0;
        if (sc->client_verify_mode ==  -1)
            sc->client_verify_mode = GNUTLS_CERT_IGNORE;
        if (sc->client_verify_method ==  mgs_cvm_unset)
            sc->client_verify_method = mgs_cvm_cartel;

        /* Check if the priorities have been set */
        if (sc->priorities == NULL && sc->enabled == GNUTLS_ENABLED_TRUE) {
            ap_log_error(APLOG_MARK, APLOG_STARTUP, 0, s,
                    "GnuTLS: Host '%s:%d' is missing the GnuTLSPriorities directive!",
                    s->server_hostname, s->port);
            exit(-1);
        }

        /* Check if DH params have been set per host */
        if (sc->dh_params != NULL) {
            gnutls_certificate_set_dh_params(sc->certs, sc->dh_params);
            gnutls_anon_set_server_dh_params(sc->anon_creds, sc->dh_params);
        } else if (dh_params) {
            gnutls_certificate_set_dh_params(sc->certs, dh_params);
            gnutls_anon_set_server_dh_params(sc->anon_creds, dh_params);
        }

        gnutls_certificate_set_retrieve_function2(sc->certs, cert_retrieve_fn);

        if ((sc->certs_x509_chain == NULL || sc->certs_x509_chain_num < 1) &&
            sc->cert_pgp == NULL && sc->enabled == GNUTLS_ENABLED_TRUE) {
			ap_log_error(APLOG_MARK, APLOG_STARTUP, 0, s,
						"GnuTLS: Host '%s:%d' is missing a Certificate File!",
						s->server_hostname, s->port);
            exit(-1);
        }
        if (sc->enabled == GNUTLS_ENABLED_TRUE &&
            ((sc->certs_x509_chain_num > 0 && sc->privkey_x509 == NULL) ||
             (sc->cert_crt_pgp[0] != NULL && sc->privkey_pgp == NULL))) {
			ap_log_error(APLOG_MARK, APLOG_STARTUP, 0, s,
						"GnuTLS: Host '%s:%d' is missing a Private Key File!",
						s->server_hostname, s->port);
            exit(-1);
        }

        if (sc->enabled == GNUTLS_ENABLED_TRUE) {
            rv = -1;
            if (sc->certs_x509_chain_num > 0) {
                rv = read_crt_cn(s, p, sc->certs_x509_crt_chain[0], &sc->cert_cn);
            }
            if (rv < 0 && sc->cert_pgp != NULL) {
                rv = read_pgpcrt_cn(s, p, sc->cert_crt_pgp[0], &sc->cert_cn);
			}

            if (rv < 0) {
                ap_log_error(APLOG_MARK, APLOG_STARTUP, 0, s,
							"GnuTLS: Cannot find a certificate for host '%s:%d'!",
							s->server_hostname, s->port);
                sc->cert_cn = NULL;
                continue;
            }
        }
    }


    ap_add_version_component(p, "mod_gnutls/" MOD_GNUTLS_VERSION);

    {
        const char* libvers = gnutls_check_version(NULL);
        char* gnutls_version = NULL;
        if(libvers && (gnutls_version = apr_psprintf(p, "GnuTLS/%s", libvers))) {
            ap_add_version_component(p, gnutls_version);
        } else {
            // In case we could not create the above string go for the static version instead
            ap_add_version_component(p, "GnuTLS/" GNUTLS_VERSION "-static");
        }
    }

    return OK;
}

void mgs_hook_child_init(apr_pool_t * p, server_rec *s) {
    apr_status_t rv = APR_SUCCESS;
    mgs_srvconf_rec *sc =
        (mgs_srvconf_rec *) ap_get_module_config(s->module_config, &gnutls_module);

    _gnutls_log(debug_log_fp, "%s: %d\n", __func__, __LINE__);
    /* if we use PKCS #11 reinitialize it */

    if (mgs_pkcs11_reinit(s) < 0) {
            ap_log_error(APLOG_MARK, APLOG_EMERG, 0, s,
                    "GnuTLS: Failed to reinitialize PKCS #11");
	    exit(-1);
    }

    if (sc->cache_type != mgs_cache_none) {
        rv = mgs_cache_child_init(p, s, sc);
        if (rv != APR_SUCCESS) {
            ap_log_error(APLOG_MARK, APLOG_EMERG, rv, s,
                    "GnuTLS: Failed to run Cache Init");
        }
    }
    /* Block SIGPIPE Signals */
    rv = apr_signal_block(SIGPIPE);
    if(rv != APR_SUCCESS) {
        /* error sending output */
        ap_log_error(APLOG_MARK, APLOG_EMERG, rv, s,
                "GnuTLS: Error Blocking SIGPIPE Signal!");
    }
}

const char *mgs_hook_http_scheme(const request_rec * r) {
    mgs_srvconf_rec *sc;

    if (r == NULL)
        return NULL;

    sc = (mgs_srvconf_rec *) ap_get_module_config(r->
            server->module_config,
            &gnutls_module);

    _gnutls_log(debug_log_fp, "%s: %d\n", __func__, __LINE__);
    if (sc->enabled == GNUTLS_ENABLED_FALSE) {
        return NULL;
    }

    return "https";
}

apr_port_t mgs_hook_default_port(const request_rec * r) {
    mgs_srvconf_rec *sc;

    if (r == NULL)
        return 0;

    sc = (mgs_srvconf_rec *) ap_get_module_config(r->
            server->module_config,
            &gnutls_module);

    _gnutls_log(debug_log_fp, "%s: %d\n", __func__, __LINE__);
    if (sc->enabled == GNUTLS_ENABLED_FALSE) {
        return 0;
    }

    return 443;
}

#define MAX_HOST_LEN 255

#if USING_2_1_RECENT

typedef struct {
    mgs_handle_t *ctxt;
    mgs_srvconf_rec *sc;
    const char *sni_name;
} vhost_cb_rec;

/**
 * Matches the current vhost's ServerAlias directives
 *
 * @param x vhost callback record
 * @param s server record
 * @return true if a match, false otherwise
 *
 */
int check_server_aliases(vhost_cb_rec *x, server_rec * s, mgs_srvconf_rec *tsc) {
	apr_array_header_t *names;
	int i,rv = 0;
	char ** name;

	/* Check ServerName First! */
	if(apr_strnatcasecmp(x->sni_name, s->server_hostname) == 0) {
		// We have a match, save this server configuration
		x->sc = tsc;
		rv = 1;
	/* Check any ServerAlias directives */
	} else if(s->names->nelts) {
		names = s->names;
		name = (char **)names->elts;
		for (i = 0; i < names->nelts; ++i) {
			if (!name[i]) { continue; }
				if (apr_strnatcasecmp(x->sni_name, name[i]) == 0) {
					// We have a match, save this server configuration
					x->sc = tsc;
					rv = 1;
			}
		}
	/* Wild any ServerAlias Directives */
	} else if(s->wild_names->nelts) {
		names = s->wild_names;
    	name = (char **)names->elts;
		for (i = 0; i < names->nelts; ++i) {
			if (!name[i]) { continue; }
				if(apr_fnmatch(name[i], x->sni_name ,
								APR_FNM_CASE_BLIND|
								APR_FNM_PERIOD|
								APR_FNM_PATHNAME|
								APR_FNM_NOESCAPE) == APR_SUCCESS) {
				x->sc = tsc;
				rv = 1;
			}
		}
	}
	return rv;
}

static int vhost_cb(void *baton, conn_rec * conn __attribute__((unused)), server_rec * s) {
    mgs_srvconf_rec *tsc;
    vhost_cb_rec *x = baton;
    int ret;

    _gnutls_log(debug_log_fp, "%s: %d\n", __func__, __LINE__);
    tsc = (mgs_srvconf_rec *) ap_get_module_config(s->module_config,
            &gnutls_module);

    if (tsc->enabled != GNUTLS_ENABLED_TRUE || tsc->cert_cn == NULL) {
        return 0;
    }

    if (tsc->certs_x509_chain_num > 0) {
        /* this check is there to warn administrator of any missing hostname
         * in the certificate. */
        ret = gnutls_x509_crt_check_hostname(tsc->certs_x509_crt_chain[0], s->server_hostname);
        if (0 == ret)
            ap_log_error(APLOG_MARK, APLOG_DEBUG, 0, s,
                         "GnuTLS: the certificate doesn't match requested hostname "
                         "'%s'", s->server_hostname);
    } else {
        ap_log_error(APLOG_MARK, APLOG_INFO, 0, s,
                     "GnuTLS: SNI request for '%s' but no X.509 certs available at all",
                     s->server_hostname);
    }
	return check_server_aliases(x, s, tsc);
}
#endif

mgs_srvconf_rec *mgs_find_sni_server(gnutls_session_t session) {
    int rv;
    unsigned int sni_type;
    size_t data_len = MAX_HOST_LEN;
    char sni_name[MAX_HOST_LEN];
    mgs_handle_t *ctxt;
#if USING_2_1_RECENT
    vhost_cb_rec cbx;
#else
    server_rec *s;
    mgs_srvconf_rec *tsc;
#endif

    if (session == NULL)
        return NULL;

    _gnutls_log(debug_log_fp, "%s: %d\n", __func__, __LINE__);
    ctxt = gnutls_transport_get_ptr(session);

    rv = gnutls_server_name_get(ctxt->session, sni_name,
            &data_len, &sni_type, 0);

    if (rv != 0) {
        return NULL;
    }

    if (sni_type != GNUTLS_NAME_DNS) {
        ap_log_error(APLOG_MARK, APLOG_CRIT, 0,
                ctxt->c->base_server,
                "GnuTLS: Unknown type '%d' for SNI: "
                "'%s'", sni_type, sni_name);
        return NULL;
    }

    /**
     * Code in the Core already sets up the c->base_server as the base
     * for this IP/Port combo.  Trust that the core did the 'right' thing.
     */
#if USING_2_1_RECENT
    cbx.ctxt = ctxt;
    cbx.sc = NULL;
    cbx.sni_name = sni_name;

    rv = ap_vhost_iterate_given_conn(ctxt->c, vhost_cb, &cbx);
    if (rv == 1) {
        return cbx.sc;
    }
#else
    for (s = ap_server_conf; s; s = s->next) {

        tsc = (mgs_srvconf_rec *) ap_get_module_config(s->module_config,
                &gnutls_module);

        if (tsc->enabled != GNUTLS_ENABLED_TRUE) { continue; }

				if(check_server_aliases(x, s, tsc)) {
					return tsc;
				}
#endif
    return NULL;
}

static void create_gnutls_handle(conn_rec * c) {
    mgs_handle_t *ctxt;
    /* Get mod_gnutls Configuration Record */
    mgs_srvconf_rec *sc =(mgs_srvconf_rec *)
            ap_get_module_config(c->base_server->module_config,&gnutls_module);

    _gnutls_log(debug_log_fp, "%s: %d\n", __func__, __LINE__);
    ctxt = apr_pcalloc(c->pool, sizeof (*ctxt));
    ctxt->c = c;
    ctxt->sc = sc;
    ctxt->status = 0;
    ctxt->input_rc = APR_SUCCESS;
    ctxt->input_bb = apr_brigade_create(c->pool, c->bucket_alloc);
    ctxt->input_cbuf.length = 0;
    ctxt->output_rc = APR_SUCCESS;
    ctxt->output_bb = apr_brigade_create(c->pool, c->bucket_alloc);
    ctxt->output_blen = 0;
    ctxt->output_length = 0;
    /* Initialize GnuTLS Library */
    gnutls_init(&ctxt->session, GNUTLS_SERVER);
    /* Initialize Session Tickets */
    if (session_ticket_key.data != NULL && ctxt->sc->tickets != 0) {
        gnutls_session_ticket_enable_server(ctxt->session,&session_ticket_key);
    }

    /* Set Default Priority */
	gnutls_priority_set_direct (ctxt->session, "NORMAL", NULL);
    /* Set Handshake function */
    gnutls_handshake_set_post_client_hello_function(ctxt->session,
            mgs_select_virtual_server_cb);
    /* Initialize Session Cache */
    mgs_cache_session_init(ctxt);

    /* Set this config for this connection */
    ap_set_module_config(c->conn_config, &gnutls_module, ctxt);
    /* Set pull, push & ptr functions */
    gnutls_transport_set_pull_function(ctxt->session,
            mgs_transport_read);
    gnutls_transport_set_push_function(ctxt->session,
            mgs_transport_write);
    gnutls_transport_set_ptr(ctxt->session, ctxt);
    /* Add IO filters */
    ctxt->input_filter = ap_add_input_filter(GNUTLS_INPUT_FILTER_NAME,
            ctxt, NULL, c);
    ctxt->output_filter = ap_add_output_filter(GNUTLS_OUTPUT_FILTER_NAME,
            ctxt, NULL, c);
}

int mgs_hook_pre_connection(conn_rec * c, void *csd __attribute__((unused))) {
    mgs_srvconf_rec *sc;

    _gnutls_log(debug_log_fp, "%s: %d\n", __func__, __LINE__);

    sc = (mgs_srvconf_rec *) ap_get_module_config(c->base_server->module_config,
            &gnutls_module);

    if (sc && (!sc->enabled || sc->proxy_enabled == GNUTLS_ENABLED_TRUE)) {
        return DECLINED;
    }

    create_gnutls_handle(c);
    return OK;
}

int mgs_hook_fixups(request_rec * r) {
    unsigned char sbuf[GNUTLS_MAX_SESSION_ID];
    char buf[AP_IOBUFSIZE];
    const char *tmp;
    size_t len;
    mgs_handle_t *ctxt;
    int rv = OK;

    if (r == NULL)
        return DECLINED;

    _gnutls_log(debug_log_fp, "%s: %d\n", __func__, __LINE__);
    apr_table_t *env = r->subprocess_env;

    ctxt =
            ap_get_module_config(r->connection->conn_config,
            &gnutls_module);

    if (!ctxt || ctxt->session == NULL) {
        return DECLINED;
    }

    apr_table_setn(env, "HTTPS", "on");

    apr_table_setn(env, "SSL_VERSION_LIBRARY",
            "GnuTLS/" LIBGNUTLS_VERSION);
    apr_table_setn(env, "SSL_VERSION_INTERFACE",
            "mod_gnutls/" MOD_GNUTLS_VERSION);

    apr_table_setn(env, "SSL_PROTOCOL",
            gnutls_protocol_get_name(gnutls_protocol_get_version(ctxt->session)));

    /* should have been called SSL_CIPHERSUITE instead */
    apr_table_setn(env, "SSL_CIPHER",
            gnutls_cipher_suite_get_name(gnutls_kx_get(ctxt->session),
                                         gnutls_cipher_get(ctxt->session),
                                         gnutls_mac_get(ctxt->session)));

    apr_table_setn(env, "SSL_COMPRESS_METHOD",
            gnutls_compression_get_name(gnutls_compression_get(ctxt->session)));

#ifdef ENABLE_SRP
    if (ctxt->sc->srp_tpasswd_conf_file != NULL && ctxt->sc->srp_tpasswd_file != NULL) {
        tmp = gnutls_srp_server_get_username(ctxt->session);
        apr_table_setn(env, "SSL_SRP_USER", (tmp != NULL) ? tmp : "");
    } else {
        apr_table_unset(env, "SSL_SRP_USER");
    }
#endif

    if (apr_table_get(env, "SSL_CLIENT_VERIFY") == NULL)
        apr_table_setn(env, "SSL_CLIENT_VERIFY", "NONE");

    unsigned int key_size = 8 * gnutls_cipher_get_key_size(gnutls_cipher_get(ctxt->session));
    tmp = apr_psprintf(r->pool, "%u", key_size);

    apr_table_setn(env, "SSL_CIPHER_USEKEYSIZE", tmp);

    apr_table_setn(env, "SSL_CIPHER_ALGKEYSIZE", tmp);

    apr_table_setn(env, "SSL_CIPHER_EXPORT",
            (key_size <= 40) ? "true" : "false");

    int dhsize = gnutls_dh_get_prime_bits(ctxt->session);
    if (dhsize > 0) {
        tmp = apr_psprintf(r->pool, "%d", dhsize);
        apr_table_setn(env, "SSL_DH_PRIME_BITS", tmp);
    }

    len = sizeof (sbuf);
    gnutls_session_get_id(ctxt->session, sbuf, &len);
    tmp = mgs_session_id2sz(sbuf, len, buf, sizeof (buf));
    apr_table_setn(env, "SSL_SESSION_ID", apr_pstrdup(r->pool, tmp));

    if (gnutls_certificate_type_get(ctxt->session) == GNUTLS_CRT_X509) {
	mgs_add_common_cert_vars(r, ctxt->sc->certs_x509_crt_chain[0], 0, ctxt->sc->export_certificates_size);
    } else if (gnutls_certificate_type_get(ctxt->session) == GNUTLS_CRT_OPENPGP) {
        mgs_add_common_pgpcert_vars(r, ctxt->sc->cert_crt_pgp[0], 0, ctxt->sc->export_certificates_size);
    }

    return rv;
}

int mgs_hook_authz(request_rec * r) {
    int rv;
    mgs_handle_t *ctxt;
    mgs_dirconf_rec *dc;

    if (r == NULL)
        return DECLINED;

    dc = ap_get_module_config(r->per_dir_config, &gnutls_module);

    _gnutls_log(debug_log_fp, "%s: %d\n", __func__, __LINE__);
    ctxt =
            ap_get_module_config(r->connection->conn_config,
            &gnutls_module);

    if (!ctxt || ctxt->session == NULL) {
        return DECLINED;
    }

    if (dc->client_verify_mode == GNUTLS_CERT_IGNORE) {
        ap_log_rerror(APLOG_MARK, APLOG_DEBUG, 0, r,
                "GnuTLS: Directory set to Ignore Client Certificate!");
    } else {
        if (ctxt->sc->client_verify_mode < dc->client_verify_mode) {
            ap_log_rerror(APLOG_MARK, APLOG_DEBUG, 0, r,
                    "GnuTLS: Attempting to rehandshake with peer. %d %d",
                    ctxt->sc->client_verify_mode,
                    dc->client_verify_mode);

            /* If we already have a client certificate, there's no point in
             * re-handshaking... */
            rv = mgs_cert_verify(r, ctxt);
            if (rv != DECLINED && rv != HTTP_FORBIDDEN)
                return rv;

            gnutls_certificate_server_set_request
                    (ctxt->session, dc->client_verify_mode);

            if (mgs_rehandshake(ctxt) != 0) {
                return HTTP_FORBIDDEN;
            }
        } else if (ctxt->sc->client_verify_mode ==
                GNUTLS_CERT_IGNORE) {
#if MOD_GNUTLS_DEBUG
            ap_log_rerror(APLOG_MARK, APLOG_INFO, 0, r,
                    "GnuTLS: Peer is set to IGNORE");
#endif
            return DECLINED;
        }
        rv = mgs_cert_verify(r, ctxt);
        if (rv != DECLINED &&
                (rv != HTTP_FORBIDDEN ||
                dc->client_verify_mode == GNUTLS_CERT_REQUIRE)) {
            return rv;
        }
    }

    return DECLINED;
}

/* variables that are not sent by default:
 *
 * SSL_CLIENT_CERT 	string 	PEM-encoded client certificate
 * SSL_SERVER_CERT 	string 	PEM-encoded client certificate
 */

/* @param side is either 0 for SERVER or 1 for CLIENT
 *
 * @param export_cert_size (int) maximum size for environment variable
 * to use for the PEM-encoded certificate (0 means do not export)
 */
#define MGS_SIDE(suffix) ((side==0) ? "SSL_SERVER" suffix : "SSL_CLIENT" suffix)

static void mgs_add_common_cert_vars(request_rec * r, gnutls_x509_crt_t cert, int side, size_t export_cert_size) {
    unsigned char sbuf[64]; /* buffer to hold serials */
    char buf[AP_IOBUFSIZE];
    const char *tmp;
    char *tmp2;
    size_t len;
    int ret, i;

    if (r == NULL)
        return;

    apr_table_t *env = r->subprocess_env;

    _gnutls_log(debug_log_fp, "%s: %d\n", __func__, __LINE__);
    if (export_cert_size > 0) {
        len = 0;
        ret = gnutls_x509_crt_export(cert, GNUTLS_X509_FMT_PEM, NULL, &len);
        if (ret == GNUTLS_E_SHORT_MEMORY_BUFFER) {
            if (len >= export_cert_size) {
                apr_table_setn(env, MGS_SIDE("_CERT"), "GNUTLS_CERTIFICATE_SIZE_LIMIT_EXCEEDED");
                ap_log_rerror(APLOG_MARK, APLOG_INFO, 0, r,
                              "GnuTLS: Failed to export too-large X.509 certificate to environment");
            } else {
                char* cert_buf = apr_palloc(r->pool, len + 1);
                if (cert_buf != NULL && gnutls_x509_crt_export(cert, GNUTLS_X509_FMT_PEM, cert_buf, &len) >= 0) {
                    cert_buf[len] = 0;
                    apr_table_setn(env, MGS_SIDE("_CERT"), cert_buf);
                } else {
                    ap_log_rerror(APLOG_MARK, APLOG_WARNING, 0, r,
                                  "GnuTLS: failed to export X.509 certificate");
                }
            }
        } else {
            ap_log_rerror(APLOG_MARK, APLOG_WARNING, 0, r,
                          "GnuTLS: dazed and confused about X.509 certificate size");
        }
    }

    len = sizeof (buf);
    gnutls_x509_crt_get_dn(cert, buf, &len);
    apr_table_setn(env, MGS_SIDE("_S_DN"), apr_pstrmemdup(r->pool, buf, len));

    len = sizeof (buf);
    gnutls_x509_crt_get_issuer_dn(cert, buf, &len);
    apr_table_setn(env, MGS_SIDE("_I_DN"), apr_pstrmemdup(r->pool, buf, len));

    len = sizeof (sbuf);
    gnutls_x509_crt_get_serial(cert, sbuf, &len);
    tmp = mgs_session_id2sz(sbuf, len, buf, sizeof (buf));
    apr_table_setn(env, MGS_SIDE("_M_SERIAL"), apr_pstrdup(r->pool, tmp));

    ret = gnutls_x509_crt_get_version(cert);
    if (ret > 0)
        apr_table_setn(env, MGS_SIDE("_M_VERSION"),
                       apr_psprintf(r->pool, "%u", ret));

    apr_table_setn(env, MGS_SIDE("_CERT_TYPE"), "X.509");

    tmp =
            mgs_time2sz(gnutls_x509_crt_get_expiration_time
            (cert), buf, sizeof (buf));
    apr_table_setn(env, MGS_SIDE("_V_END"), apr_pstrdup(r->pool, tmp));

    tmp =
            mgs_time2sz(gnutls_x509_crt_get_activation_time
            (cert), buf, sizeof (buf));
    apr_table_setn(env, MGS_SIDE("_V_START"), apr_pstrdup(r->pool, tmp));

    ret = gnutls_x509_crt_get_signature_algorithm(cert);
    if (ret >= 0) {
        apr_table_setn(env, MGS_SIDE("_A_SIG"),
                gnutls_sign_algorithm_get_name(ret));
    }

    ret = gnutls_x509_crt_get_pk_algorithm(cert, NULL);
    if (ret >= 0) {
        apr_table_setn(env, MGS_SIDE("_A_KEY"),
                gnutls_pk_algorithm_get_name(ret));
    }

    /* export all the alternative names (DNS, RFC822 and URI) */
    for (i = 0; !(ret < 0); i++) {
        const char *san, *sanlabel;
        len = 0;
        ret = gnutls_x509_crt_get_subject_alt_name(cert, i,
                NULL, &len,
                NULL);

        if (ret == GNUTLS_E_SHORT_MEMORY_BUFFER && len > 1) {
            tmp2 = apr_palloc(r->pool, len + 1);

            ret =
                    gnutls_x509_crt_get_subject_alt_name(cert, i,
                    tmp2,
                    &len,
                    NULL);
            tmp2[len] = 0;

            sanlabel = apr_psprintf(r->pool, "%s%u", MGS_SIDE("_S_AN"), i);
            if (ret == GNUTLS_SAN_DNSNAME) {
                san = apr_psprintf(r->pool, "DNSNAME:%s", tmp2);
            } else if (ret == GNUTLS_SAN_RFC822NAME) {
                san = apr_psprintf(r->pool, "RFC822NAME:%s", tmp2);
            } else if (ret == GNUTLS_SAN_URI) {
                san = apr_psprintf(r->pool, "URI:%s", tmp2);
            } else {
                san = "UNSUPPORTED";
            }
            apr_table_setn(env, sanlabel, san);
        }
    }
}


/* @param side 0: server, 1: client
 *
 * @param export_cert_size (int) maximum size for environment variable
 * to use for the PEM-encoded certificate (0 means do not export)
 */
static void mgs_add_common_pgpcert_vars(request_rec * r, gnutls_openpgp_crt_t cert, int side, size_t export_cert_size) {

	unsigned char sbuf[64]; /* buffer to hold serials */
    char buf[AP_IOBUFSIZE];
    const char *tmp;
    size_t len;
    int ret;

    if (r == NULL)
        return;

    _gnutls_log(debug_log_fp, "%s: %d\n", __func__, __LINE__);
    apr_table_t *env = r->subprocess_env;

    if (export_cert_size > 0) {
        len = 0;
        ret = gnutls_openpgp_crt_export(cert, GNUTLS_OPENPGP_FMT_BASE64, NULL, &len);
        if (ret == GNUTLS_E_SHORT_MEMORY_BUFFER) {
            if (len >= export_cert_size) {
                apr_table_setn(env, MGS_SIDE("_CERT"),
                               "GNUTLS_CERTIFICATE_SIZE_LIMIT_EXCEEDED");
                ap_log_rerror(APLOG_MARK, APLOG_INFO, 0, r,
                              "GnuTLS: Failed to export too-large OpenPGP certificate to environment");
            } else {
                char* cert_buf = apr_palloc(r->pool, len + 1);
                if (cert_buf != NULL && gnutls_openpgp_crt_export(cert, GNUTLS_OPENPGP_FMT_BASE64, cert_buf, &len) >= 0) {
                    cert_buf[len] = 0;
                    apr_table_setn(env, MGS_SIDE("_CERT"), cert_buf);
                } else {
                    ap_log_rerror(APLOG_MARK, APLOG_WARNING, 0, r,
                                  "GnuTLS: failed to export OpenPGP certificate");
                }
            }
        } else {
            ap_log_rerror(APLOG_MARK, APLOG_WARNING, 0, r,
                          "GnuTLS: dazed and confused about OpenPGP certificate size");
        }
    }

    len = sizeof (buf);
    gnutls_openpgp_crt_get_name(cert, 0, buf, &len);
    apr_table_setn(env, MGS_SIDE("_NAME"), apr_pstrmemdup(r->pool, buf, len));

    len = sizeof (sbuf);
    gnutls_openpgp_crt_get_fingerprint(cert, sbuf, &len);
    tmp = mgs_session_id2sz(sbuf, len, buf, sizeof (buf));
    apr_table_setn(env, MGS_SIDE("_FINGERPRINT"), apr_pstrdup(r->pool, tmp));

    ret = gnutls_openpgp_crt_get_version(cert);
    if (ret > 0)
        apr_table_setn(env, MGS_SIDE("_M_VERSION"),
                       apr_psprintf(r->pool, "%u", ret));

    apr_table_setn(env, MGS_SIDE("_CERT_TYPE"), "OPENPGP");

    tmp =
            mgs_time2sz(gnutls_openpgp_crt_get_expiration_time
            (cert), buf, sizeof (buf));
    apr_table_setn(env, MGS_SIDE("_V_END"), apr_pstrdup(r->pool, tmp));

    tmp =
            mgs_time2sz(gnutls_openpgp_crt_get_creation_time
            (cert), buf, sizeof (buf));
    apr_table_setn(env, MGS_SIDE("_V_START"), apr_pstrdup(r->pool, tmp));

    ret = gnutls_openpgp_crt_get_pk_algorithm(cert, NULL);
    if (ret >= 0) {
        apr_table_setn(env, MGS_SIDE("_A_KEY"), gnutls_pk_algorithm_get_name(ret));
    }

}

/* TODO: Allow client sending a X.509 certificate chain */
static int mgs_cert_verify(request_rec * r, mgs_handle_t * ctxt) {
    const gnutls_datum_t *cert_list;
    unsigned int cert_list_size, status;
    int rv = GNUTLS_E_NO_CERTIFICATE_FOUND, ret;
    unsigned int ch_size = 0;

    union {
        gnutls_x509_crt_t x509[MAX_CHAIN_SIZE];
        gnutls_openpgp_crt_t pgp;
    } cert;
    apr_time_t expiration_time, cur_time;

    if (r == NULL || ctxt == NULL || ctxt->session == NULL)
        return HTTP_FORBIDDEN;

    _gnutls_log(debug_log_fp, "%s: %d\n", __func__, __LINE__);
    cert_list =
            gnutls_certificate_get_peers(ctxt->session, &cert_list_size);

    if (cert_list == NULL || cert_list_size == 0) {
        /* It is perfectly OK for a client not to send a certificate if on REQUEST mode
         */
        if (ctxt->sc->client_verify_mode == GNUTLS_CERT_REQUEST)
            return OK;

        /* no certificate provided by the client, but one was required. */
        ap_log_rerror(APLOG_MARK, APLOG_INFO, 0, r,
                "GnuTLS: Failed to Verify Peer: "
                "Client did not submit a certificate");
        return HTTP_FORBIDDEN;
    }

    if (gnutls_certificate_type_get(ctxt->session) == GNUTLS_CRT_X509) {
        ap_log_rerror(APLOG_MARK, APLOG_DEBUG, 0, r,
                "GnuTLS: A Chain of %d certificate(s) was provided for validation",
                cert_list_size);

        for (ch_size = 0; ch_size < cert_list_size; ch_size++) {
            gnutls_x509_crt_init(&cert.x509[ch_size]);
            rv = gnutls_x509_crt_import(cert.x509[ch_size],
                    &cert_list[ch_size],
                    GNUTLS_X509_FMT_DER);
            // When failure to import, leave the loop
            if (rv != GNUTLS_E_SUCCESS) {
                if (ch_size < 1) {
                    ap_log_rerror(APLOG_MARK,
                            APLOG_INFO, 0, r,
                            "GnuTLS: Failed to Verify Peer: "
                            "Failed to import peer certificates.");
                    ret = HTTP_FORBIDDEN;
                    goto exit;
                }
                ap_log_rerror(APLOG_MARK, APLOG_INFO, 0, r,
                        "GnuTLS: Failed to import some peer certificates. Using %d certificates",
                        ch_size);
                rv = GNUTLS_E_SUCCESS;
                break;
            }
        }
    } else if (gnutls_certificate_type_get(ctxt->session) == GNUTLS_CRT_OPENPGP) {
        if (cert_list_size > 1) {
            ap_log_rerror(APLOG_MARK, APLOG_INFO, 0, r,
                    "GnuTLS: Failed to Verify Peer: "
                    "Chained Client Certificates are not supported.");
            return HTTP_FORBIDDEN;
        }

        gnutls_openpgp_crt_init(&cert.pgp);
        rv = gnutls_openpgp_crt_import(cert.pgp, &cert_list[0],
                GNUTLS_OPENPGP_FMT_RAW);

    } else
        return HTTP_FORBIDDEN;

    if (rv < 0) {
        ap_log_rerror(APLOG_MARK, APLOG_INFO, 0, r,
                "GnuTLS: Failed to Verify Peer: "
                "Failed to import peer certificates.");
        ret = HTTP_FORBIDDEN;
        goto exit;
    }

    if (gnutls_certificate_type_get(ctxt->session) == GNUTLS_CRT_X509) {
        apr_time_ansi_put(&expiration_time,
                gnutls_x509_crt_get_expiration_time
                (cert.x509[0]));

        ap_log_rerror(APLOG_MARK, APLOG_DEBUG, 0, r,
                      "GnuTLS: Verifying list of %d certificate(s) via method '%s'",
                      ch_size, mgs_readable_cvm(ctxt->sc->client_verify_method));
        switch(ctxt->sc->client_verify_method) {
        case mgs_cvm_cartel:
            rv = gnutls_x509_crt_list_verify(cert.x509, ch_size,
                                             ctxt->sc->ca_list,
                                             ctxt->sc->ca_list_size,
                                             NULL, 0, 0, &status);
            break;
#ifdef ENABLE_MSVA
        case mgs_cvm_msva:
        {
            struct msv_response* resp = NULL;
            struct msv_query q = { .context="https", .peertype="client", .pkctype="x509pem" };
            msv_ctxt_t ctx = msv_ctxt_init(NULL);
            char cert_pem_buf[10 * 1024];
            size_t len = sizeof (cert_pem_buf);

            rv = 0;
            if (gnutls_x509_crt_export(cert.x509[0], GNUTLS_X509_FMT_PEM, cert_pem_buf, &len) >= 0) {
                /* FIXME : put together a name from the cert we received, instead of hard-coding this value: */
                q.peername = mgs_x509_construct_uid(r, cert.x509[0]);
                q.pkcdata = cert_pem_buf;
                rv = msv_query_agent(ctx, q, &resp);
                if (rv == LIBMSV_ERROR_SUCCESS) {
                    status = 0;
                } else if (rv == LIBMSV_ERROR_INVALID) {
                    ap_log_rerror(APLOG_MARK, APLOG_DEBUG, 0, r,
                                  "GnuTLS: Monkeysphere validation failed: (message: %s)", resp->message);
                    status = GNUTLS_CERT_INVALID;
                } else {
                    ap_log_rerror(APLOG_MARK, APLOG_DEBUG, 0, r,
                                  "GnuTLS: Error communicating with the Monkeysphere Validation Agent: (%d) %s", rv, msv_strerror(ctx, rv));
                    status = GNUTLS_CERT_INVALID;
                    rv = -1;
                }
            } else {
                ap_log_rerror(APLOG_MARK, APLOG_INFO, 0, r,
                              "GnuTLS: Could not convert the client certificate to PEM format");
                status = GNUTLS_CERT_INVALID;
                rv = GNUTLS_E_ASN1_ELEMENT_NOT_FOUND;
            }
            msv_response_destroy(resp);
            msv_ctxt_destroy(ctx);
        }
            break;
#endif
        default:
            ap_log_rerror(APLOG_MARK, APLOG_INFO, 0, r,
                          "GnuTLS: Failed to Verify X.509 Peer: method '%s' is not supported",
                          mgs_readable_cvm(ctxt->sc->client_verify_method));
        }

    } else {
        apr_time_ansi_put(&expiration_time,
                gnutls_openpgp_crt_get_expiration_time
                (cert.pgp));

        switch(ctxt->sc->client_verify_method) {
        case mgs_cvm_cartel:
            rv = gnutls_openpgp_crt_verify_ring(cert.pgp,
                                                ctxt->sc->pgp_list, 0,
                                                &status);
            break;
#ifdef ENABLE_MSVA
        case mgs_cvm_msva:
            /* need to set status and rv */
            ap_log_rerror(APLOG_MARK, APLOG_INFO, 0, r,
                          "GnuTLS:  OpenPGP verification via MSVA is not yet implemented");
            rv = GNUTLS_E_UNIMPLEMENTED_FEATURE;
            break;
#endif
        default:
            ap_log_rerror(APLOG_MARK, APLOG_INFO, 0, r,
                          "GnuTLS: Failed to Verify OpenPGP Peer: method '%s' is not supported",
                          mgs_readable_cvm(ctxt->sc->client_verify_method));
        }
    }

    if (rv < 0) {
        ap_log_rerror(APLOG_MARK, APLOG_INFO, 0, r,
                "GnuTLS: Failed to Verify Peer certificate: (%d) %s",
                rv, gnutls_strerror(rv));
        if (rv == GNUTLS_E_NO_CERTIFICATE_FOUND)
            ap_log_rerror(APLOG_MARK, APLOG_EMERG, 0, r,
                "GnuTLS: No certificate was found for verification. Did you set the GnuTLSX509CAFile or GnuTLSPGPKeyringFile directives?");
        ret = HTTP_FORBIDDEN;
        goto exit;
    }

    /* TODO: X509 CRL Verification. */
    /* May add later if anyone needs it.
     */
    /* ret = gnutls_x509_crt_check_revocation(crt, crl_list, crl_list_size); */

    cur_time = apr_time_now();

    if (status & GNUTLS_CERT_SIGNER_NOT_FOUND) {
        ap_log_rerror(APLOG_MARK, APLOG_INFO, 0, r,
                "GnuTLS: Could not find Signer for Peer Certificate");
    }

    if (status & GNUTLS_CERT_SIGNER_NOT_CA) {
        ap_log_rerror(APLOG_MARK, APLOG_INFO, 0, r,
                "GnuTLS: Peer's Certificate signer is not a CA");
    }

    if (status & GNUTLS_CERT_INSECURE_ALGORITHM) {
        ap_log_rerror(APLOG_MARK, APLOG_INFO, 0, r,
                "GnuTLS: Peer's Certificate is using insecure algorithms");
    }

    if (status & GNUTLS_CERT_EXPIRED
            || status & GNUTLS_CERT_NOT_ACTIVATED) {
        ap_log_rerror(APLOG_MARK, APLOG_INFO, 0, r,
                "GnuTLS: Peer's Certificate signer is expired or not yet activated");
    }

    if (status & GNUTLS_CERT_INVALID) {
        ap_log_rerror(APLOG_MARK, APLOG_INFO, 0, r,
                "GnuTLS: Peer Certificate is invalid.");
    } else if (status & GNUTLS_CERT_REVOKED) {
        ap_log_rerror(APLOG_MARK, APLOG_INFO, 0, r,
                "GnuTLS: Peer Certificate is revoked.");
    }

    if (gnutls_certificate_type_get(ctxt->session) == GNUTLS_CRT_X509)
        mgs_add_common_cert_vars(r, cert.x509[0], 1, ctxt->sc->export_certificates_size);
    else if (gnutls_certificate_type_get(ctxt->session) == GNUTLS_CRT_OPENPGP)
        mgs_add_common_pgpcert_vars(r, cert.pgp, 1, ctxt->sc->export_certificates_size);

    {
        /* days remaining */
        unsigned long remain =
                (apr_time_sec(expiration_time) -
                apr_time_sec(cur_time)) / 86400;
        apr_table_setn(r->subprocess_env, "SSL_CLIENT_V_REMAIN",
                apr_psprintf(r->pool, "%lu", remain));
    }

    if (status == 0) {
        apr_table_setn(r->subprocess_env, "SSL_CLIENT_VERIFY",
                "SUCCESS");
        ret = OK;
    } else {
        apr_table_setn(r->subprocess_env, "SSL_CLIENT_VERIFY",
                "FAILED");
        if (ctxt->sc->client_verify_mode == GNUTLS_CERT_REQUEST)
            ret = OK;
        else
            ret = HTTP_FORBIDDEN;
    }

exit:
    if (gnutls_certificate_type_get(ctxt->session) == GNUTLS_CRT_X509) {
        unsigned int i;
        for (i = 0; i < ch_size; i++) {
            gnutls_x509_crt_deinit(cert.x509[i]);
        }
    } else if (gnutls_certificate_type_get(ctxt->session) ==
            GNUTLS_CRT_OPENPGP)
        gnutls_openpgp_crt_deinit(cert.pgp);
    return ret;


}

#ifdef ENABLE_MSVA
/* this section of code is used only when trying to talk to the MSVA */
static const char* mgs_x509_leaf_oid_from_dn(apr_pool_t *pool, const char* oid, gnutls_x509_crt_t cert) {
    int rv=GNUTLS_E_SUCCESS, i;
    size_t sz=0, lastsz=0;
    char* data=NULL;

    i = -1;
    while(rv != GNUTLS_E_REQUESTED_DATA_NOT_AVAILABLE) {
        i++;
        lastsz=sz;
        sz=0;
        rv = gnutls_x509_crt_get_dn_by_oid (cert, oid, i, 0, NULL, &sz);
    }
    if (i > 0) {
        data = apr_palloc(pool, lastsz);
        sz=lastsz;
        rv = gnutls_x509_crt_get_dn_by_oid (cert, oid, i-1, 0, data, &sz);
        if (rv == GNUTLS_E_SUCCESS)
            return data;
    }
    return NULL;
}

static const char* mgs_x509_first_type_from_san(apr_pool_t *pool, gnutls_x509_subject_alt_name_t target, gnutls_x509_crt_t cert) {
    int rv=GNUTLS_E_SUCCESS;
    size_t sz;
    char* data=NULL;
    unsigned int i;
    gnutls_x509_subject_alt_name_t thistype;

    i = 0;
    while(rv != GNUTLS_E_REQUESTED_DATA_NOT_AVAILABLE) {
        sz = 0;
        rv = gnutls_x509_crt_get_subject_alt_name2(cert, i, NULL, &sz, &thistype, NULL);
        if (rv == GNUTLS_E_SHORT_MEMORY_BUFFER && thistype == target) {
            data = apr_palloc(pool, sz);
            rv = gnutls_x509_crt_get_subject_alt_name2(cert, i, data, &sz, &thistype, NULL);
            if (rv >=0 && (thistype == target))
                return data;
        }
        i++;
    }
    return NULL;
}


/* Create a string representing a candidate User ID from an X.509
 * certificate

 * We need this for client certification because a client gives us a
 * certificate, but doesn't tell us (in any other way) who they are
 * trying to authenticate as.

 * TODO: we might need another parallel for OpenPGP, but for that it's
 * much simpler: we can just assume that the first User ID marked as
 * "primary" (or the first User ID, period) is the identity the user
 * is trying to present as.

 * one complaint might be "but the user wanted to be another identity,
 * which is also in the certificate (e.g. in a SubjectAltName)"
 * However, given that any user can regenerate their own X.509
 * certificate with their own public key content, they should just do
 * so, and not expect us to guess at their identity :)

 * This function allocates it's response from the pool given it.  When
 * that pool is reclaimed, the response will also be deallocated.

 * FIXME: what about extracting a server-style cert
 *        (e.g. https://imposter.example) from the DN or any sAN?

 * FIXME: what if we want to call this outside the context of a
 *        request?  That complicates the logging.
 */
static const char* mgs_x509_construct_uid(request_rec *r, gnutls_x509_crt_t cert) {
    /* basic strategy, assuming humans are the users: we are going to
     * try to reconstruct a "conventional" User ID by pulling in a
     * name, comment, and e-mail address.
     */
    apr_pool_t *pool = r->pool;
    const char *name=NULL, *comment=NULL, *email=NULL;
    const char *ret=NULL;
    /* subpool for temporary allocation: */
    apr_pool_t *sp=NULL;

    if (APR_SUCCESS != apr_pool_create(&sp, pool))
        return NULL; /* i'm assuming that libapr would log this kind
                      * of error on its own */

     /* Name

     the name comes from the leaf commonName of the cert's Subject.

     (MAYBE: should we look at trying to assemble a candidate from
             givenName, surName, suffix, etc?  the "name" field
             appears to be case-insensitive, which seems problematic
             from what we expect; see:
             http://www.itu.int/rec/T-REC-X.520-200102-s/e )

     (MAYBE: should we try pulling a commonName or otherName or
             something from subjectAltName? see:
             https://tools.ietf.org/html/rfc5280#section-4.2.1.6
             GnuTLS does not support looking for Common Names in the
             SAN yet)
     */
    name = mgs_x509_leaf_oid_from_dn(sp, GNUTLS_OID_X520_COMMON_NAME, cert);

    /* Comment

       I am inclined to punt on this for now, as Comment has been so
       atrociously misused in OpenPGP.  Perhaps if there is a
       pseudonym (OID 2.5.4.65, aka GNUTLS_OID_X520_PSEUDONYM) field
       in the subject or sAN?
    */
    comment = mgs_x509_leaf_oid_from_dn(sp, GNUTLS_OID_X520_PSEUDONYM, cert);

    /* E-mail

       This should be the the first rfc822Name from the sAN.

       failing that, we'll take the leaf email in the certificate's
       subject; this is a deprecated use though.
     */
    email = mgs_x509_first_type_from_san(sp, GNUTLS_SAN_RFC822NAME, cert);
    if (email == NULL)
        email = mgs_x509_leaf_oid_from_dn(sp, GNUTLS_OID_PKCS9_EMAIL, cert);

    /* assemble all the parts: */

    /* must have at least a name or an e-mail. */
    if (name == NULL && email == NULL) {
        ap_log_rerror(APLOG_MARK, APLOG_INFO, 0, r,
                "GnuTLS: Need either a name or an e-mail address to get a User ID from an X.509 certificate.");
        goto end;
    }
    if (name) {
        if (comment) {
            if (email) {
                ret = apr_psprintf(pool, "%s (%s) <%s>", name, comment, email);
            } else {
                ret = apr_psprintf(pool, "%s (%s)", name, comment);
            }
        } else {
            if (email) {
                ret = apr_psprintf(pool, "%s <%s>", name, email);
            } else {
                ret = apr_pstrdup(pool, name);
            }
        }
    } else {
        if (comment) {
            ret = apr_psprintf(pool, "(%s) <%s>", comment, email);
        } else {
            ret = apr_psprintf(pool, "<%s>", email);
        }
    }

end:
    apr_pool_destroy(sp);
    return ret;
}
#endif /* ENABLE_MSVA */

static int mgs_status_hook(request_rec *r, int flags __attribute__((unused)))
{
    mgs_srvconf_rec *sc;

    if (r == NULL)
        return OK;

    sc = (mgs_srvconf_rec *) ap_get_module_config(r->server->module_config, &gnutls_module);

    _gnutls_log(debug_log_fp, "%s: %d\n", __func__, __LINE__);

    ap_rputs("<hr>\n", r);
    ap_rputs("<h2>GnuTLS Information:</h2>\n<dl>\n", r);

    ap_rprintf(r, "<dt>GnuTLS version:</dt><dd>%s</dd>\n", gnutls_check_version(NULL));
    ap_rputs("<dt>Built against:</dt><dd>" GNUTLS_VERSION "</dd>\n", r);
    ap_rprintf(r, "<dt>using TLS:</dt><dd>%s</dd>\n", (sc->enabled == GNUTLS_ENABLED_FALSE ? "no" : "yes"));
    if (sc->enabled != GNUTLS_ENABLED_FALSE) {
        mgs_handle_t* ctxt;
        ctxt = ap_get_module_config(r->connection->conn_config, &gnutls_module);
        if (ctxt && ctxt->session != NULL) {
#if GNUTLS_VERSION_MAJOR < 3
            ap_rprintf(r, "<dt>This TLS Session:</dt><dd>%s</dd>\n",
                gnutls_cipher_suite_get_name(gnutls_kx_get(ctxt->session),
                gnutls_cipher_get(ctxt->session),
                gnutls_mac_get(ctxt->session)));
#else
            char* z = NULL;
            z = gnutls_session_get_desc(ctxt->session);
            if (z) {
                ap_rprintf(r, "<dt>This TLS Session:</dt><dd>%s</dd>\n", z);
                gnutls_free(z);
            }
#endif
        }
    }

    ap_rputs("</dl>\n", r);
    return OK;
}
<|MERGE_RESOLUTION|>--- conflicted
+++ resolved
@@ -170,21 +170,15 @@
 }
 
 static int cert_retrieve_fn(gnutls_session_t session,
-<<<<<<< HEAD
-			    const gnutls_datum_t * req_ca_rdn, int nreqs,
-			    const gnutls_pk_algorithm_t * pk_algos, int pk_algos_length,
-			    gnutls_pcert_st **pcerts, unsigned int *pcert_length,
+                            const gnutls_datum_t * req_ca_rdn __attribute__((unused)),
+                            int nreqs __attribute__((unused)),
+                            const gnutls_pk_algorithm_t * pk_algos __attribute__((unused)),
+                            int pk_algos_length __attribute__((unused)),
+                            gnutls_pcert_st **pcerts,
+                            unsigned int *pcert_length,
                             gnutls_privkey_t *privkey)
 {
     _gnutls_log(debug_log_fp, "%s: %d\n", __func__, __LINE__);
-=======
-							const gnutls_datum_t * req_ca_rdn __attribute__((unused)), int nreqs __attribute__((unused)),
-							const gnutls_pk_algorithm_t * pk_algos __attribute__((unused)), int pk_algos_length __attribute__((unused)),
-							gnutls_retr2_st *ret) {
-
-
-	_gnutls_log(debug_log_fp, "%s: %d\n", __func__, __LINE__);
->>>>>>> c32240fe
 
     mgs_handle_t *ctxt;
 
